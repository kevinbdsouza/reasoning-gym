[build-system]
requires = ["hatchling"]
build-backend = "hatchling.build"

[project]
name = "reasoning_gym"
version = "0.1.1"
authors = [
  { name = "Open-Thought community", email = "andreas.koepf@xamla.com" },
]
description = "A library of procedural dataset generators for training reasoning models"
readme = "README.md"
requires-python = ">=3.11"
<<<<<<< HEAD
dependencies = ["sympy>=1.13.1", "pyfiglet==1.0.2"]
=======
dependencies = ["sympy>=1.13.1", "magiccube==0.3.0"]
>>>>>>> f0aa944c
classifiers = [
  "Programming Language :: Python :: 3",
  "License :: OSI Approved :: Apache Software License",
  "Operating System :: OS Independent",
]
license = "Apache-2.0"
license-files = ["LICENSE*"]

[project.urls]
"Homepage" = "https://github.com/open-thought/reasoning-gym"
"Bug Tracker" = "https://github.com/open-thought/reasoning-gym/issues"

[tool.hatch.build.targets.wheel]
packages = ["reasoning_gym"]

[tool.hatch.build]
include = ["reasoning_gym/**/*.txt"]

[tool.black]
line-length = 120
target-version = ['py312']
include = '\.pyi?$'

[tool.isort]
profile = "black"
multi_line_output = 3
line_length = 120<|MERGE_RESOLUTION|>--- conflicted
+++ resolved
@@ -11,11 +11,7 @@
 description = "A library of procedural dataset generators for training reasoning models"
 readme = "README.md"
 requires-python = ">=3.11"
-<<<<<<< HEAD
-dependencies = ["sympy>=1.13.1", "pyfiglet==1.0.2"]
-=======
-dependencies = ["sympy>=1.13.1", "magiccube==0.3.0"]
->>>>>>> f0aa944c
+dependencies = ["sympy>=1.13.1", "magiccube==0.3.0", "pyfiglet==1.0.2"]
 classifiers = [
   "Programming Language :: Python :: 3",
   "License :: OSI Approved :: Apache Software License",
