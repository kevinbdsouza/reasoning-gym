"""
Game tasks for training reasoning capabilities:
- Board games
- Puzzle games
- Strategy games
- Simulation games
"""

from .countdown import CountdownConfig, CountdownDataset
<<<<<<< HEAD
from .emoji_mystery import EmojiMysteryConfig, EmojiMysteryDataset
from .game_of_life import GameOfLifeConfig, GameOfLifeDataset
=======
from .futoshiki import FutoshikiConfig, FutoshikiDataset
>>>>>>> 97b30f5f
from .knight_swap import KnightSwapConfig, KnightSwapDataset
from .maze import MazeConfig, MazeDataset
from .mini_sudoku import MiniSudokuConfig, MiniSudokuDataset
from .n_queens import NQueensDataset
from .rush_hour import RushHourConfig, RushHourDataset
from .sokoban import SokobanConfig, SokobanDataset
from .sudoku import SudokuConfig, SudokuDataset
from .tower_of_hanoi import HanoiConfig, HanoiDataset
from .tsumego import TsumegoConfig, TsumegoDataset

__all__ = [
    "CountdownConfig",
    "CountdownDataset",
<<<<<<< HEAD
    "EmojiMysteryConfig",
    "EmojiMysteryDataset",
=======
    "FutoshikiConfig",
    "FutoshikiDataset",
>>>>>>> 97b30f5f
    "MiniSudokuConfig",
    "MiniSudokuDataset",
    "SudokuConfig",
    "SudokuDataset",
    "SokobanConfig",
    "SokobanDataset",
    "RushHourConfig",
    "RushHourDataset",
    "MazeConfig",
    "MazeDataset",
    "HanoiConfig",
    "HanoiDataset",
    "NQueensDataset",
    "TsumegoConfig",
    "TsumegoDataset",
    "KnightSwapConfig",
    "KnightSwapDataset",
]<|MERGE_RESOLUTION|>--- conflicted
+++ resolved
@@ -7,12 +7,9 @@
 """
 
 from .countdown import CountdownConfig, CountdownDataset
-<<<<<<< HEAD
 from .emoji_mystery import EmojiMysteryConfig, EmojiMysteryDataset
 from .game_of_life import GameOfLifeConfig, GameOfLifeDataset
-=======
 from .futoshiki import FutoshikiConfig, FutoshikiDataset
->>>>>>> 97b30f5f
 from .knight_swap import KnightSwapConfig, KnightSwapDataset
 from .maze import MazeConfig, MazeDataset
 from .mini_sudoku import MiniSudokuConfig, MiniSudokuDataset
@@ -26,13 +23,10 @@
 __all__ = [
     "CountdownConfig",
     "CountdownDataset",
-<<<<<<< HEAD
     "EmojiMysteryConfig",
     "EmojiMysteryDataset",
-=======
     "FutoshikiConfig",
     "FutoshikiDataset",
->>>>>>> 97b30f5f
     "MiniSudokuConfig",
     "MiniSudokuDataset",
     "SudokuConfig",
