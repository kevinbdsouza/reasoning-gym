--- conflicted
+++ resolved
@@ -77,13 +77,10 @@
     "ABDataset",
     "CountPrimesConfig",
     "CountPrimesDataset",
-<<<<<<< HEAD
     "GraphColorConfig",
     "GraphColorDataset",
     "StringInsertionConfig",
     "StringInsertionDataset",
-=======
->>>>>>> 1ccc95eb
     "StringManipulationConfig",
     "StringManipulationDataset",
 ]