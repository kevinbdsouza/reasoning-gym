"""
Algorithmic tasks for training reasoning capabilities:
- Text processing
- Counting
- Sorting
- Pattern matching
"""

from .base_conversion import BaseConversionConfig, BaseConversionDataset
from .binary_matrix import BinaryMatrixConfig, BinaryMatrixDataset
from .caesar_cipher import CaesarCipherConfig, CaesarCipherDataset
from .group_anagrams import GroupAnagramsConfig, GroupAnagramsDataset
from .isomorphic_strings import IsomorphicStringsConfig, IsomorphicStringsDataset
from .letter_counting import LetterCountingConfig, LetterCountingDataset
from .letter_jumble import LetterJumbleConfig, LetterJumbleDataset
from .manipulate_matrix import ManipulateMatrixConfig, ManipulateMatrixDataset
from .number_filtering import NumberFilteringConfig, NumberFilteringDataset
from .number_sorting import NumberSortingConfig, NumberSortingDataset
from .palindrome_generation import PalindromeConfig, PalindromeDataset
from .ransom_note import RansomNoteConfig, RansomNoteDataset
from .rotate_matrix import RotateMatrixConfig, RotateMatrixDataset
from .sentence_reordering import SentenceReorderingConfig, SentenceReorderingDataset
from .spell_backward import SpellBackwardConfig, SpellBackwardDataset
from .spiral_matrix import SpiralMatrixConfig, SpiralMatrixDataset
from .word_ladder import WordLadderConfig, WordLadderDataset
from .word_sequence_reversal import WordSequenceReversalConfig, WordSequenceReversalDataset
from .word_sorting import TextTransformation, WordSortingConfig, WordSortingDataset

__all__ = [
    "SpellBackwardConfig",
    "SpellBackwardDataset",
    "BaseConversionConfig",
    "BaseConversionDataset",
    "CaesarCipherConfig",
    "CaesarCipherDataset",
    "LetterCountingConfig",
    "LetterCountingDataset",
    "LetterJumbleConfig",
    "LetterJumbleDataset",
    "NumberFilteringConfig",
    "NumberFilteringDataset",
    "NumberSortingConfig",
    "NumberSortingDataset",
    "SentenceReorderingConfig",
    "SentenceReorderingDataset",
    "WordSequenceReversalConfig",
    "WordSequenceReversalDataset",
    "WordSortingConfig",
    "WordSortingDataset",
    "TextTransformation",
    "WordLadderConfig",
    "WordLadderDataset",
    "PalindromeConfig",
    "PalindromeDataset",
    "GroupAnagramsConfig",
    "GroupAnagramsDataset",
    "SpiralMatrixConfig",
    "SpiralMatrixDataset",
    "RansomNoteConfig",
    "RansomNoteDataset",
    "IsomorphicStringsConfig",
    "IsomorphicStringsDataset",
    "RotateMatrixConfig",
    "RotateMatrixDataset",
<<<<<<< HEAD
    "ManipulateMatrixConfig",
    "ManipulateMatrixDataset",
=======
    "BinaryMatrixConfig",
    "BinaryMatrixDataset",
>>>>>>> bea9e6d9
]<|MERGE_RESOLUTION|>--- conflicted
+++ resolved
@@ -62,11 +62,8 @@
     "IsomorphicStringsDataset",
     "RotateMatrixConfig",
     "RotateMatrixDataset",
-<<<<<<< HEAD
     "ManipulateMatrixConfig",
     "ManipulateMatrixDataset",
-=======
     "BinaryMatrixConfig",
     "BinaryMatrixDataset",
->>>>>>> bea9e6d9
 ]