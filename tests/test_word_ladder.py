import pytest
from random import Random
import time

from reasoning_gym.algorithmic.word_ladder import WordLadderConfig, WordLadderDataset


def test_word_ladder_config_validation():
    """Test that invalid configs raise appropriate errors"""
    # Test min_word_length validation
    with pytest.raises(AssertionError):
        config = WordLadderConfig(min_word_length=2)
        config.validate()

    # Test max_word_length validation
    with pytest.raises(AssertionError):
        config = WordLadderConfig(max_word_length=6)
        config.validate()

    # Test word length relationship
    with pytest.raises(AssertionError):
        config = WordLadderConfig(min_word_length=5, max_word_length=3)
        config.validate()

    # Test new chain length validation rules
    with pytest.raises(AssertionError):
        # When min_chain_length is -1, max_chain_length must be -1 or >= 3
        config = WordLadderConfig(min_chain_length=-1, max_chain_length=2)
        config.validate()

    with pytest.raises(AssertionError):
        # max_chain_length can't be -1 unless min_chain_length is also -1
        config = WordLadderConfig(min_chain_length=3, max_chain_length=-1)
        config.validate()

    with pytest.raises(AssertionError):
        # min_chain_length must be 3 or -1
        config = WordLadderConfig(min_chain_length=2)
        config.validate()

    with pytest.raises(AssertionError):
        # max_chain_length must be >= min_chain_length
        config = WordLadderConfig(min_chain_length=5, max_chain_length=3)
        config.validate()

    # Test dataset size validation
    with pytest.raises(ValueError):
        config = WordLadderConfig(min_word_length=3, max_word_length=3, size=1000000)
        config.validate()


def test_word_ladder_dataset_deterministic():
    """Test that dataset generates same items with same seed"""
    config = WordLadderConfig(seed=42, size=10)
    dataset1 = WordLadderDataset(config)
    dataset2 = WordLadderDataset(config)

    for i in range(len(dataset1)):
        assert dataset1[i] == dataset2[i]


def test_word_ladder_dataset_unique_pairs():
    """Test that generated word pairs are unique"""
    config = WordLadderConfig(size=50, seed=42)
    dataset = WordLadderDataset(config)
    
    # Track all generated pairs
    seen_pairs = set()
    for i in range(len(dataset)):
        item = dataset[i]
        pair = (
            min(item["metadata"]["start_word"], item["metadata"]["end_word"]),
            max(item["metadata"]["start_word"], item["metadata"]["end_word"])
        )
        assert pair not in seen_pairs, f"Duplicate pair found: {pair}"
        seen_pairs.add(pair)


def test_word_ladder_dataset_items():
    """Test basic properties of generated items"""
<<<<<<< HEAD
    # Test with specific chain length constraints
    config1 = WordLadderConfig(
        min_word_length=3,
        max_word_length=5,
        min_chain_length=3,
        max_chain_length=5,
        size=10,
        seed=42
=======
    config = WordLadderConfig(
        min_word_length=3, max_word_length=5, min_chain_length=3, max_chain_length=5, size=10, seed=42
>>>>>>> 3aeec715
    )
    dataset1 = WordLadderDataset(config1)

<<<<<<< HEAD
    # Test with shortest path mode
    config2 = WordLadderConfig(
        min_word_length=3,
        max_word_length=5,
        min_chain_length=-1,
        max_chain_length=-1,
        size=10,
        seed=42
    )
    dataset2 = WordLadderDataset(config2)
=======
    for i in range(len(dataset)):
        item = dataset[i]
        # Check item structure
        assert isinstance(item, dict)
        assert "question" in item
        assert "answer" in item
        assert "metadata" in item

        # Check metadata
        metadata = item["metadata"]
        assert "start_word" in metadata
        assert "end_word" in metadata
        assert "word_length" in metadata
        assert "chain_length" in metadata

        # Verify word length constraints
        word_length = metadata["word_length"]
        assert config.min_word_length <= word_length <= config.max_word_length
        assert len(metadata["start_word"]) == word_length
        assert len(metadata["end_word"]) == word_length

        # Verify solution chain from answer
        solution_chain = item["answer"].split(",")

        # Handle chain length validation based on whether it's shortest path (-1) or specified length
        if metadata["chain_length"] == -1:
            # For shortest path, just ensure it's a valid path (we can't predict exact length)
            assert len(solution_chain) >= 2  # Must have at least start and end words
        else:
            # For specified length, ensure it matches config constraints
            assert config.min_chain_length <= len(solution_chain) <= config.max_chain_length
            assert len(solution_chain) == metadata["chain_length"]

        assert solution_chain[0] == metadata["start_word"]
        assert solution_chain[-1] == metadata["end_word"]
        assert all(len(word) == word_length for word in solution_chain)
>>>>>>> 3aeec715

    for dataset in [dataset1, dataset2]:
        for i in range(len(dataset)):
            item = dataset[i]
            # Check item structure
            assert isinstance(item, dict)
            assert "question" in item
            assert "answer" in item
            assert "metadata" in item

            # Check metadata
            metadata = item["metadata"]
            assert "start_word" in metadata
            assert "end_word" in metadata
            assert "word_length" in metadata
            assert "chain_length" in metadata

            # Verify word length constraints
            word_length = metadata["word_length"]
            assert dataset.config.min_word_length <= word_length <= dataset.config.max_word_length
            assert len(metadata["start_word"]) == word_length
            assert len(metadata["end_word"]) == word_length

            # Verify solution chain from answer
            solution_chain = item["answer"].split(",")
            
            # Verify chain length based on config
            if dataset.config.min_chain_length == -1:
                assert len(solution_chain) >= 3
            else:
                assert dataset.config.min_chain_length <= len(solution_chain) <= dataset.config.max_chain_length
            
            assert solution_chain[0] == metadata["start_word"]
            assert solution_chain[-1] == metadata["end_word"]

            # Verify each step differs by only one letter using new neighbor logic
            for j in range(len(solution_chain) - 1):
                current = solution_chain[j]
                next_word = solution_chain[j + 1]
                word_set = dataset.word_sets[len(current)]
                assert next_word in dataset._get_neighbors(current, word_set)


def test_word_ladder_get_neighbors():
    """Test the _get_neighbors helper method"""
    config = WordLadderConfig()
    dataset = WordLadderDataset(config)

    # Create a test word set
    word_set = {"CAT", "BAT", "RAT", "CAR", "DOG"}

    # Test finding neighbors
    neighbors = dataset._get_neighbors("CAT", word_set)
    assert neighbors == {"BAT", "RAT", "CAR"}

    # Test with no neighbors
    neighbors = dataset._get_neighbors("DOG", word_set)
    assert len(neighbors) == 0

    # Test with empty word set
    neighbors = dataset._get_neighbors("CAT", set())
    assert len(neighbors) == 0


def test_word_ladder_path_finding():
    """Test the basic path finding capabilities"""
    config = WordLadderConfig(
        min_word_length=4,
        max_word_length=4,
        min_chain_length=-1,  # Shortest path mode
        max_chain_length=-1,
        size=10,
        seed=42
    )
    dataset = WordLadderDataset(config)
    
    # Test finding path between known words
    word_set = dataset.word_sets[4]
    path = dataset._find_path("WORD", "FIND", word_set)
    
    # Verify path properties
    assert path is not None
    assert path[0] == "WORD"
    assert path[-1] == "FIND"
    assert len(path) >= 3
    
    # Verify each step differs by only one letter
    for i in range(len(path)-1):
        current = path[i]
        next_word = path[i+1]
        assert next_word in dataset._get_neighbors(current, word_set)


def test_word_ladder_csv_loading():
    """Test word loading from CSV"""
    config = WordLadderConfig(
        min_word_length=3,
        max_word_length=5
    )
    dataset = WordLadderDataset(config)
    
    # Verify word sets for each length
    for length in range(3, 6):
        assert length in dataset.word_sets
        words = dataset.word_sets[length]
        assert len(words) > 0
        # Verify all words are correct length and uppercase
        for word in words:
            assert len(word) == length
            assert word.isupper()
            assert word.isalpha()
    
    # Test invalid length range
    with pytest.raises(AssertionError):
        bad_config = WordLadderConfig(min_word_length=2, max_word_length=7)
        WordLadderDataset(bad_config)


def test_word_ladder_pair_generation():
    """Test word pair generation logic"""
    config = WordLadderConfig(
        min_word_length=4,
        max_word_length=4,
        size=10,
        seed=42
    )
    dataset = WordLadderDataset(config)
    
    # Test pair generation
    rng = Random(42)
    start, end, path = dataset._generate_word_pair(rng, 4)
    
    # Verify path properties
    assert start == path[0]
    assert end == path[-1]
    assert len(path) >= 3
    
    # Verify path is valid (each step differs by one letter)
    for i in range(len(path) - 1):
        current = path[i]
        next_word = path[i + 1]
        assert next_word in dataset._get_neighbors(current, dataset.word_sets[4])


def test_word_graph_caching():
    """Test word graph caching functionality"""
    config = WordLadderConfig(seed=42)
    dataset = WordLadderDataset(config)
    
    # Verify initial graphs are precomputed
    assert len(dataset.word_graphs) > 0
    
    # Get initial graph for length 4
    graph_4 = dataset.word_graphs[4]
    
    # Verify cached graph is returned
    cached_graph = dataset._build_word_graph(4)
    assert cached_graph is dataset.word_graphs[4]
    
    # Verify graph structure
    for word, neighbors in graph_4.items():
        assert len(word) == 4
        for neighbor in neighbors:
            assert len(neighbor) == 4
            # Verify bidirectional connections
            assert word in graph_4[neighbor]


def test_word_ladder_path_validation():
    """Test path length validation logic"""
    config = WordLadderConfig(
        min_chain_length=4,
        max_chain_length=6
    )
    
    # Test specific length mode
    assert config.is_valid_path_length(4)  # Min length
    assert config.is_valid_path_length(5)  # Middle length
    assert config.is_valid_path_length(6)  # Max length
    assert not config.is_valid_path_length(3)  # Too short
    assert not config.is_valid_path_length(7)  # Too long
    
    # Test shortest path mode
    config_shortest = WordLadderConfig(
        min_chain_length=-1,
        max_chain_length=-1
    )
    assert config_shortest.is_valid_path_length(3)
    assert config_shortest.is_valid_path_length(4)
    assert config_shortest.is_valid_path_length(10)
    assert not config_shortest.is_valid_path_length(2)
    
    # Test mixed mode (shortest with max limit)
    config_mixed = WordLadderConfig(
        min_chain_length=-1,
        max_chain_length=5
    )
    assert config_mixed.is_valid_path_length(3)
    assert config_mixed.is_valid_path_length(4)
    assert config_mixed.is_valid_path_length(5)
    assert not config_mixed.is_valid_path_length(6)


def test_word_ladder_solution_optimality():
    """Test that generated solutions are optimal when min_chain_length=-1"""
    config = WordLadderConfig(
        min_word_length=4,
        max_word_length=4,
        min_chain_length=-1,
        max_chain_length=-1,
        size=20,
        seed=42
    )
    dataset = WordLadderDataset(config)
    
    for i in range(len(dataset)):
        item = dataset[i]
        solution_chain = item["answer"].split(",")
        start_word = item["metadata"]["start_word"]
        end_word = item["metadata"]["end_word"]
        
        # Verify this is the shortest possible path
        word_set = dataset.word_sets[len(start_word)]
        
        # Build graph and use BFS to find shortest path
        from collections import deque
        queue = deque([(start_word, [start_word])])
        visited = {start_word}
        shortest_path = None
        
        while queue and not shortest_path:
            current_word, path = queue.popleft()
            if current_word == end_word:
                shortest_path = path
                break
            
            for neighbor in dataset._get_neighbors(current_word, word_set):
                if neighbor not in visited:
                    visited.add(neighbor)
                    queue.append((neighbor, path + [neighbor]))
        
        assert shortest_path is not None, f"No path found between {start_word} and {end_word}"
        assert len(solution_chain) == len(shortest_path), \
            f"Solution {solution_chain} is not optimal. Shortest path: {shortest_path}"


def test_word_ladder_performance():
    """Test performance with large datasets"""
    config = WordLadderConfig(size=100)
    start_time = time.time()
    dataset = WordLadderDataset(config)
    init_time = time.time() - start_time
    
    # Test item generation time
    start_time = time.time()
    for i in range(len(dataset)):
        _ = dataset[i]
    access_time = time.time() - start_time
    
    # These thresholds should be adjusted based on requirements
    assert init_time < 2.0, f"Initialization took too long: {init_time:.2f}s"
    assert access_time < 1.0, f"Data access took too long: {access_time:.2f}s"


def test_word_ladder_edge_cases():
    """Test edge cases and corner conditions"""
    # Test with minimum possible size
    config = WordLadderConfig(size=1)
    dataset = WordLadderDataset(config)
    assert len(dataset) == 1
    
    # Test with same start/end word length but maximum distance
    config = WordLadderConfig(
        min_word_length=4,
        max_word_length=4,
        min_chain_length=-1,
        max_chain_length=-1,
        size=10
    )
    dataset = WordLadderDataset(config)
    
    # Find the pair with longest solution
    max_length = 0
    for i in range(len(dataset)):
        item = dataset[i]
        chain_length = len(item["answer"].split(","))
        max_length = max(max_length, chain_length)
    
    assert max_length > 3, "No challenging word pairs generated"


if __name__ == "__main__":
    pytest.main([__file__])<|MERGE_RESOLUTION|>--- conflicted
+++ resolved
@@ -78,7 +78,6 @@
 
 def test_word_ladder_dataset_items():
     """Test basic properties of generated items"""
-<<<<<<< HEAD
     # Test with specific chain length constraints
     config1 = WordLadderConfig(
         min_word_length=3,
@@ -87,14 +86,9 @@
         max_chain_length=5,
         size=10,
         seed=42
-=======
-    config = WordLadderConfig(
-        min_word_length=3, max_word_length=5, min_chain_length=3, max_chain_length=5, size=10, seed=42
->>>>>>> 3aeec715
     )
     dataset1 = WordLadderDataset(config1)
 
-<<<<<<< HEAD
     # Test with shortest path mode
     config2 = WordLadderConfig(
         min_word_length=3,
@@ -105,44 +99,6 @@
         seed=42
     )
     dataset2 = WordLadderDataset(config2)
-=======
-    for i in range(len(dataset)):
-        item = dataset[i]
-        # Check item structure
-        assert isinstance(item, dict)
-        assert "question" in item
-        assert "answer" in item
-        assert "metadata" in item
-
-        # Check metadata
-        metadata = item["metadata"]
-        assert "start_word" in metadata
-        assert "end_word" in metadata
-        assert "word_length" in metadata
-        assert "chain_length" in metadata
-
-        # Verify word length constraints
-        word_length = metadata["word_length"]
-        assert config.min_word_length <= word_length <= config.max_word_length
-        assert len(metadata["start_word"]) == word_length
-        assert len(metadata["end_word"]) == word_length
-
-        # Verify solution chain from answer
-        solution_chain = item["answer"].split(",")
-
-        # Handle chain length validation based on whether it's shortest path (-1) or specified length
-        if metadata["chain_length"] == -1:
-            # For shortest path, just ensure it's a valid path (we can't predict exact length)
-            assert len(solution_chain) >= 2  # Must have at least start and end words
-        else:
-            # For specified length, ensure it matches config constraints
-            assert config.min_chain_length <= len(solution_chain) <= config.max_chain_length
-            assert len(solution_chain) == metadata["chain_length"]
-
-        assert solution_chain[0] == metadata["start_word"]
-        assert solution_chain[-1] == metadata["end_word"]
-        assert all(len(word) == word_length for word in solution_chain)
->>>>>>> 3aeec715
 
     for dataset in [dataset1, dataset2]:
         for i in range(len(dataset)):
