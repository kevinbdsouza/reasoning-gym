--- conflicted
+++ resolved
@@ -1,4 +1,3 @@
-#!/usr/bin/env python
 import argparse
 import asyncio
 import json
@@ -31,11 +30,7 @@
             "X-Title": os.getenv("OR_APP_NAME", "Model Evaluation"),
             "Content-Type": "application/json",
         }
-<<<<<<< HEAD
         self.semaphore = asyncio.Semaphore(15)  # Control concurrency
-=======
-        self.semaphore = asyncio.Semaphore(10)  # Control concurrency
->>>>>>> 878f9bbc
 
     def save_results(self, results: list[dict[str, Any]], dataset, dataset_name) -> dict[str, Any]:
         file_name = f"{self.output_dir}/{dataset_name}.json"
@@ -64,11 +59,7 @@
                 {"role": self.config.developer_role, "content": self.config.developer_prompt},
                 {"role": "user", "content": prompt},
             ],
-<<<<<<< HEAD
             "provider": {"order": [self.config.provider], "allow_fallbacks": False},
-=======
-            "provider": {"order": ["Nebius"], "allow_fallbacks": False},
->>>>>>> 878f9bbc
         }
 
         async for attempt in AsyncRetrying(
@@ -121,10 +112,7 @@
 
     async def evaluate_datasets(self) -> list[dict[str, Any]]:
         """Main async evaluation entry point."""
-<<<<<<< HEAD
         all_results = []
-=======
->>>>>>> 878f9bbc
         async with aiohttp.ClientSession(headers=self.headers) as session:
             return await asyncio.gather(*(self.evaluate_dataset(session, name) for name in self.config.datasets))
 
