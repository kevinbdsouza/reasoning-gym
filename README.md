# Reasoning Gym

We are building a python library of procedural dataset generators and algorithmically verifiable reasoning environments for training reasoning models with reinforcement learning (RL).

The goal is to generate virtually infinite data with adjustable complexity.

Algorithmic verification allows to train on tasks like Rubik‘s cube or [Countdown](<https://en.wikipedia.org/wiki/Countdown_(game_show)#Numbers_Round>) which have many correct solutions.

## Dataset Gallery

In [GALLERY.md](https://github.com/open-thought/reasoning-gym/blob/main/GALLERY.md) you find example outputs of all datasets available in reasoning-gym.

## Installation

The `reasoning-gym` package requires Python >= 3.11.

Install via pip:

```
pip install reasoning-gym
```

For development setup see [CONTRIBUTING.md](CONTRIBUTING.md#delevloper-setup).


## How to instantiate a task dataset?

Example:

```python
import reasoning_gym
data = reasoning_gym.create_dataset('leg_counting', size=10, seed=42)
for i, x in enumerate(data):
    print(f'{i}: q="{x['question']}", a="{x['answer']}"')
    print('metadata:', x['metadata'])
    # use the dataset's `score_answer` method for algorithmic verification
    assert data.score_answer(answer=x['answer'], entry=x) == 1.0
```

Output:

```
0: q="How many legs are there in total if you have 1 sea slug, 1 deer?", a="4"
metadata: {'animals': {'sea slug': 1, 'deer': 1}, 'total_legs': 4}
1: q="How many legs are there in total if you have 2 sheeps, 2 dogs?", a="16"
metadata: {'animals': {'sheep': 2, 'dog': 2}, 'total_legs': 16}
2: q="How many legs are there in total if you have 1 crab, 2 lobsters, 1 human, 1 cow, 1 bee?", a="42"
...
```

<<<<<<< HEAD
See the [Dataset Gallery](https://github.com/open-thought/reasoning-gym/blob/main/GALLERY.md) for a complete list of available datasets with examples.

## Task Overview

### <small>Algebra Tasks</small>

- `SimpleEquationsDataset`: Generate linear equations with one variable to solve (e.g. "3\*x + 2 = 14")
- `PolynomialEquationsDataset`: Generate polynomial equations with one variable to solve (e.g. "-6*h\*\*4 + 4*h\**2 - 5*h = 0")
- `PolynomialMultiplicationDataset`: Generate polynomial multiplicatons (e.g. "(8x^3 + x + 2)\*(y - 3)")

### <small>Arithmetic Tasks</small>

- `BasicArithmeticDataset`: Generate arithmetic expressions with configurable complexity and operators (+, -, \*, /)
- `CalendarArithmeticDatset`: Generate arithmetic problems around calendar navigation logic
- `ChainSum`: Generate addition/subtraction chains with configurable length and digit counts
- `FractionSimplificationDataset`: Generate fraction simplification tasks with configurable complexity
- `GCDDataset`: Generate Greatest Common Divisor problems with configurable number of integers
- `LCMDataset`: Generate Least Common Multiple problems with configurable number of integers
- `LegCountingDataset`: Generate animal leg counting word problems with various animals
- `PrimeFactorizationDataset`: Generate prime factorization tasks with configurable number ranges
- `TimeIntervalsDataset`: Generate time interval calculation tasks with various formats (time, date, datetime) and complexities

### <small>Algorithmic Tasks</small>

- `BaseConversionDataset`: Convert numbers between different bases (binary, hex, etc.)
- `CaesarCipherDataset`: Encrypt/decrypt text using Caesar cipher with configurable rotation
- `LetterCountingDataset`: Count letter occurrences in text spans
- `NumberFilteringDataset`: Filter numbers based on comparison with threshold
- `NumberSortingDataset`: Sort lists of numbers in ascending or descending order
- `WordSortingDataset`: Sort words in ascending or descending order using ASCII/Unicode ordering
- `LetterJumbleDataset`: Unscramble words that have had their letters randomly jumbled
- `SentenceReorderingDataset`: Reorder sentence after words in it have been randomly shuffled
- `SpellBackwardDataset`: Spell individual words backward (e.g. "sun" -> "nus")
- `WordSequenceReversalDataset`: Reverse word order in text spans
- `WordLadderDataset`: Generate word ladder puzzles where one word is transformed into another by changing one letter at a time
- `GroupAnagramsDataset`: Group anagrams together in a list of words
- `RansomNoteDataset`: Check if a ransom note can be created from a given set of letters in a magazine
- `IsomorphicStrings`: Check if two strings are isomorphic (have the same character mapping)

### <small>Code Tasks</small>

- `BFDataset`: Generates BF programs of various difficult, from simple string printing to loops and conditional logic

### <small>Cognition Tasks</small>

- `NumberSequenceDataset`: Generate number sequences with discoverable patterns
- `ColorCubeRotationDataset`: Generate 3D spatial reasoning tasks with colored cube rotations and orientation tracking
- `RubiksCubeDataset`: Generate Rubik's Cube configurations and check correct solutions
- `FigletFontDataset`: Generate random words in different "Figlet" fonts for reasoning about the structure of letters

### <small>Logic Tasks</small>

- `PropositionalLogicDataset`: Generate propositional logic reasoning problems
- `SyllogismDataset`: Generates a [syllogism](https://en.wikipedia.org/wiki/Syllogism) reasoning dataset
- `AliceInWonderlandDataset`: Generates [AIW](https://openreview.net/forum?id=Mkl7dzjYiW) (Alice In Wonderland) problems with a few variations
- `ZebraDataset`: Generates [Zebra Puzzles](https://en.wikipedia.org/wiki/Zebra_Puzzle) of varying difficulty.
- `SelfReferenceDataset`: Generates self-referencing logic puzzles.

### <small>Graph Tasks</small>

- `FamilyRelationshipsDataset`: Generate family relationship reasoning tasks with family trees
- `QuantumLockDataset`: Generates puzzles which involve stateful arithmetic and a correct sequence of operations
- `LargestIslandDataset`: Generate a grid with islands and find the largest one
- `CourseScheduleDataset`: Generate a course schedule with prerequisites and find whether you can complete all courses

### <small>Game Tasks</small>

- `SudokuDataset`: Generate 9x9 Sudoku puzzles with configurable number of empty cells
- `SokobanDataset`: Generate [Sokoban](https://en.wikipedia.org/wiki/Sokoban) puzzles with configurable size and detail.
- `MiniSudokuDataset`: Generate 4x4 Mini Sudoku puzzles with configurable difficulty
- `MazeDataset`: Generate a maze with a start and a goal
- `CountdownDataset`: Generate number game tasks where numbers and operators must be combined to reach a target value
- `NQueensDataset`: Generate N-Queens puzzles with configurable board size and number of starting queens
- `TsumegoDataset`: Generate Tsumego capture puzzles with variable board sizes and stone placements

## Future Generator Ideas
=======
## Contributing
>>>>>>> 0c3b2c4f

Please see [CONTRIBUTING.md](CONTRIBUTING.md).

If you have ideas for dataset generators please create an issue here or contact us in the `#reasoning-gym` channel of the [GPU-Mode discord server](https://discord.gg/gpumode).

[![](https://dcbadge.limes.pink/api/server/gpumode?style=flat)](https://discord.gg/gpumode)<|MERGE_RESOLUTION|>--- conflicted
+++ resolved
@@ -48,86 +48,7 @@
 ...
 ```
 
-<<<<<<< HEAD
-See the [Dataset Gallery](https://github.com/open-thought/reasoning-gym/blob/main/GALLERY.md) for a complete list of available datasets with examples.
-
-## Task Overview
-
-### <small>Algebra Tasks</small>
-
-- `SimpleEquationsDataset`: Generate linear equations with one variable to solve (e.g. "3\*x + 2 = 14")
-- `PolynomialEquationsDataset`: Generate polynomial equations with one variable to solve (e.g. "-6*h\*\*4 + 4*h\**2 - 5*h = 0")
-- `PolynomialMultiplicationDataset`: Generate polynomial multiplicatons (e.g. "(8x^3 + x + 2)\*(y - 3)")
-
-### <small>Arithmetic Tasks</small>
-
-- `BasicArithmeticDataset`: Generate arithmetic expressions with configurable complexity and operators (+, -, \*, /)
-- `CalendarArithmeticDatset`: Generate arithmetic problems around calendar navigation logic
-- `ChainSum`: Generate addition/subtraction chains with configurable length and digit counts
-- `FractionSimplificationDataset`: Generate fraction simplification tasks with configurable complexity
-- `GCDDataset`: Generate Greatest Common Divisor problems with configurable number of integers
-- `LCMDataset`: Generate Least Common Multiple problems with configurable number of integers
-- `LegCountingDataset`: Generate animal leg counting word problems with various animals
-- `PrimeFactorizationDataset`: Generate prime factorization tasks with configurable number ranges
-- `TimeIntervalsDataset`: Generate time interval calculation tasks with various formats (time, date, datetime) and complexities
-
-### <small>Algorithmic Tasks</small>
-
-- `BaseConversionDataset`: Convert numbers between different bases (binary, hex, etc.)
-- `CaesarCipherDataset`: Encrypt/decrypt text using Caesar cipher with configurable rotation
-- `LetterCountingDataset`: Count letter occurrences in text spans
-- `NumberFilteringDataset`: Filter numbers based on comparison with threshold
-- `NumberSortingDataset`: Sort lists of numbers in ascending or descending order
-- `WordSortingDataset`: Sort words in ascending or descending order using ASCII/Unicode ordering
-- `LetterJumbleDataset`: Unscramble words that have had their letters randomly jumbled
-- `SentenceReorderingDataset`: Reorder sentence after words in it have been randomly shuffled
-- `SpellBackwardDataset`: Spell individual words backward (e.g. "sun" -> "nus")
-- `WordSequenceReversalDataset`: Reverse word order in text spans
-- `WordLadderDataset`: Generate word ladder puzzles where one word is transformed into another by changing one letter at a time
-- `GroupAnagramsDataset`: Group anagrams together in a list of words
-- `RansomNoteDataset`: Check if a ransom note can be created from a given set of letters in a magazine
-- `IsomorphicStrings`: Check if two strings are isomorphic (have the same character mapping)
-
-### <small>Code Tasks</small>
-
-- `BFDataset`: Generates BF programs of various difficult, from simple string printing to loops and conditional logic
-
-### <small>Cognition Tasks</small>
-
-- `NumberSequenceDataset`: Generate number sequences with discoverable patterns
-- `ColorCubeRotationDataset`: Generate 3D spatial reasoning tasks with colored cube rotations and orientation tracking
-- `RubiksCubeDataset`: Generate Rubik's Cube configurations and check correct solutions
-- `FigletFontDataset`: Generate random words in different "Figlet" fonts for reasoning about the structure of letters
-
-### <small>Logic Tasks</small>
-
-- `PropositionalLogicDataset`: Generate propositional logic reasoning problems
-- `SyllogismDataset`: Generates a [syllogism](https://en.wikipedia.org/wiki/Syllogism) reasoning dataset
-- `AliceInWonderlandDataset`: Generates [AIW](https://openreview.net/forum?id=Mkl7dzjYiW) (Alice In Wonderland) problems with a few variations
-- `ZebraDataset`: Generates [Zebra Puzzles](https://en.wikipedia.org/wiki/Zebra_Puzzle) of varying difficulty.
-- `SelfReferenceDataset`: Generates self-referencing logic puzzles.
-
-### <small>Graph Tasks</small>
-
-- `FamilyRelationshipsDataset`: Generate family relationship reasoning tasks with family trees
-- `QuantumLockDataset`: Generates puzzles which involve stateful arithmetic and a correct sequence of operations
-- `LargestIslandDataset`: Generate a grid with islands and find the largest one
-- `CourseScheduleDataset`: Generate a course schedule with prerequisites and find whether you can complete all courses
-
-### <small>Game Tasks</small>
-
-- `SudokuDataset`: Generate 9x9 Sudoku puzzles with configurable number of empty cells
-- `SokobanDataset`: Generate [Sokoban](https://en.wikipedia.org/wiki/Sokoban) puzzles with configurable size and detail.
-- `MiniSudokuDataset`: Generate 4x4 Mini Sudoku puzzles with configurable difficulty
-- `MazeDataset`: Generate a maze with a start and a goal
-- `CountdownDataset`: Generate number game tasks where numbers and operators must be combined to reach a target value
-- `NQueensDataset`: Generate N-Queens puzzles with configurable board size and number of starting queens
-- `TsumegoDataset`: Generate Tsumego capture puzzles with variable board sizes and stone placements
-
-## Future Generator Ideas
-=======
 ## Contributing
->>>>>>> 0c3b2c4f
 
 Please see [CONTRIBUTING.md](CONTRIBUTING.md).
 
